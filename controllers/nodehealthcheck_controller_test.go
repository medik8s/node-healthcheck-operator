package controllers

import (
	"context"
	"fmt"
	"strings"
	"time"

	commonannotations "github.com/medik8s/common/pkg/annotations"
	commonconditions "github.com/medik8s/common/pkg/conditions"
	commonLabels "github.com/medik8s/common/pkg/labels"
	. "github.com/onsi/ginkgo/v2"
	. "github.com/onsi/gomega"

	coordv1 "k8s.io/api/coordination/v1"
	v1 "k8s.io/api/core/v1"
	policyv1 "k8s.io/api/policy/v1"
	"k8s.io/apimachinery/pkg/api/errors"
	metav1 "k8s.io/apimachinery/pkg/apis/meta/v1"
	"k8s.io/apimachinery/pkg/apis/meta/v1/unstructured"
	"k8s.io/apimachinery/pkg/runtime/schema"
	"k8s.io/apimachinery/pkg/types"
	"k8s.io/apimachinery/pkg/util/intstr"
	"k8s.io/client-go/tools/record"
	"k8s.io/utils/pointer"
	controllerruntime "sigs.k8s.io/controller-runtime"
	"sigs.k8s.io/controller-runtime/pkg/client"
	"sigs.k8s.io/controller-runtime/pkg/reconcile"

	machinev1beta1 "github.com/openshift/api/machine/v1beta1"

	"github.com/medik8s/node-healthcheck-operator/api/v1alpha1"
	"github.com/medik8s/node-healthcheck-operator/controllers/resources"
	"github.com/medik8s/node-healthcheck-operator/controllers/utils"
	"github.com/medik8s/node-healthcheck-operator/controllers/utils/annotations"
)

const (
	unhealthyConditionDuration = 10 * time.Second
	nodeUnhealthyIn            = 5 * time.Second
)

var _ = Describe("Node Health Check CR", func() {
	AfterEach(func() {
		clearEvents()
	})

	Context("Defaults", func() {
		var underTest *v1alpha1.NodeHealthCheck

		BeforeEach(func() {
			underTest = &v1alpha1.NodeHealthCheck{
				ObjectMeta: metav1.ObjectMeta{Name: "test"},
				Spec: v1alpha1.NodeHealthCheckSpec{
					Selector:            metav1.LabelSelector{},
					RemediationTemplate: infraRemediationTemplateRef.DeepCopy(),
				},
			}
			err := k8sClient.Create(context.Background(), underTest)
			Expect(err).NotTo(HaveOccurred())
		})

		AfterEach(func() {
			err := k8sClient.Delete(context.Background(), underTest)
			Expect(err).NotTo(HaveOccurred())
		})

		When("creating a resource", func() {
			It("it should have all default values set", func() {
				Expect(underTest.Namespace).To(BeEmpty())
				Expect(underTest.Spec.UnhealthyConditions).To(HaveLen(2))
				Expect(underTest.Spec.UnhealthyConditions[0].Type).To(Equal(v1.NodeReady))
				Expect(underTest.Spec.UnhealthyConditions[0].Status).To(Equal(v1.ConditionFalse))
				Expect(underTest.Spec.UnhealthyConditions[0].Duration).To(Equal(metav1.Duration{Duration: time.Minute * 5}))
				Expect(underTest.Spec.UnhealthyConditions[1].Type).To(Equal(v1.NodeReady))
				Expect(underTest.Spec.UnhealthyConditions[1].Status).To(Equal(v1.ConditionUnknown))
				Expect(underTest.Spec.UnhealthyConditions[1].Duration).To(Equal(metav1.Duration{Duration: time.Minute * 5}))
				Expect(underTest.Spec.MinHealthy.StrVal).To(Equal(intstr.FromString("51%").StrVal))
				Expect(underTest.Spec.Selector.MatchLabels).To(BeEmpty())
				Expect(underTest.Spec.Selector.MatchExpressions).To(BeEmpty())
			})
		})

		When("updating status", func() {
			It("succeeds updating only part of the fields", func() {
				Expect(underTest.Status).ToNot(BeNil())
				Expect(underTest.Status.HealthyNodes).To(BeNil())
				patch := client.MergeFrom(underTest.DeepCopy())
				underTest.Status.HealthyNodes = pointer.Int(1)
				underTest.Status.ObservedNodes = pointer.Int(6)
				err := k8sClient.Status().Patch(context.Background(), underTest, patch)
				Expect(err).NotTo(HaveOccurred())
				Expect(*underTest.Status.HealthyNodes).To(Equal(1))
				Expect(*underTest.Status.ObservedNodes).To(Equal(6))
			})
		})

	})

	Context("Validation", func() {
		var underTest *v1alpha1.NodeHealthCheck

		BeforeEach(func() {
			underTest = &v1alpha1.NodeHealthCheck{
				ObjectMeta: metav1.ObjectMeta{Name: "test"},
				Spec: v1alpha1.NodeHealthCheckSpec{
					RemediationTemplate: infraRemediationTemplateRef.DeepCopy(),
				},
			}
		})

		AfterEach(func() {
			_ = k8sClient.Delete(context.Background(), underTest)
		})

		When("specifying an external remediation template", func() {
			It("should succeed creation if a template CR doesn't exists", func() {
				err := k8sClient.Create(context.Background(), underTest)
				Expect(err).NotTo(HaveOccurred())
			})
		})
		When("specifying min healthy", func() {
			It("fails creation on percentage > 100%", func() {
				invalidPercentage := intstr.FromString("150%")
				underTest.Spec.MinHealthy = &invalidPercentage
				err := k8sClient.Create(context.Background(), underTest)
				Expect(errors.IsInvalid(err)).To(BeTrue())
			})

			It("fails creation on negative number", func() {
				// This test does not work yet, because the "minimum" validation
				// of kubebuilder does not work for IntOrString.
				// Un-skip this as soon as this is supported.
				// For now negative minHealthy is validated via webhook.
				Skip("Does not work yet")
				invalidInt := intstr.FromInt(-10)
				underTest.Spec.MinHealthy = &invalidInt
				err := k8sClient.Create(context.Background(), underTest)
				Expect(errors.IsInvalid(err)).To(BeTrue())
			})

			It("succeeds creation on percentage between 0%-100%", func() {
				validPercentage := intstr.FromString("30%")
				underTest.Spec.MinHealthy = &validPercentage
				err := k8sClient.Create(context.Background(), underTest)
				Expect(errors.IsInvalid(err)).To(BeFalse())
			})
		})
	})

	createObjects := func(objects ...client.Object) {
		for _, obj := range objects {
			Expect(k8sClient.Create(context.Background(), obj)).To(Succeed())
		}
	}

	deleteObjects := func(objects ...client.Object) {
		for _, obj := range objects {
			// ignore errors, CRs might be deleted by reconcile
			_ = k8sClient.Delete(context.Background(), obj)
		}
	}

	Context("Reconciliation", func() {
		const (
			unhealthyNodeName = "unhealthy-worker-node-1"
		)
		var (
			underTest *v1alpha1.NodeHealthCheck
			objects   []client.Object
			//Lease params
			leaseName                             = fmt.Sprintf("%s-%s", "node", unhealthyNodeName)
			mockRequeueDurationIfLeaseTaken       = time.Second * 2
			mockDefaultLeaseDuration              = time.Second * 2
			mockLeaseBuffer                       = time.Second
			otherLeaseDurationInSeconds     int32 = 3
		)

		setupObjects := func(unhealthy int, healthy int, unhealthyNow bool) {
			objects = newNodes(unhealthy, healthy, false, unhealthyNow)
			objects = append(objects, underTest)
		}

		BeforeEach(func() {
			underTest = newNodeHealthCheck()
		})

		JustBeforeEach(func() {
			createObjects(objects...)
			// give the reconciler some time
			time.Sleep(2 * time.Second)
			// get updated NHC
			Expect(k8sClient.Get(context.Background(), client.ObjectKeyFromObject(underTest), underTest)).To(Succeed())
		})

		AfterEach(func() {
			// delete all created objects
			deleteObjects(objects...)

			// delete all remediation CRs
			var remediationKind string
			if underTest.Spec.RemediationTemplate != nil {
				remediationKind = underTest.Spec.RemediationTemplate.Kind
			} else {
				remediationKind = underTest.Spec.EscalatingRemediations[0].RemediationTemplate.Kind
			}
			if remediationKind != "dummyTemplate" {
				cr := newRemediationCRForNHC("", underTest)
				crList := &unstructured.UnstructuredList{Object: cr.Object}
				Expect(k8sClient.List(context.Background(), crList)).To(Succeed())
				for _, item := range crList.Items {
					Expect(k8sClient.Delete(context.Background(), &item)).To(Succeed())
				}
			}

			//cleanup lease
			lease := &coordv1.Lease{}
			err := k8sClient.Get(context.Background(), client.ObjectKey{Namespace: leaseNs, Name: leaseName}, lease)
			if err == nil {
				err = k8sClient.Delete(context.Background(), lease)
				Expect(err).NotTo(HaveOccurred())
			}

			// let thing settle a bit
			time.Sleep(1 * time.Second)
		})

		testReconcile := func() {

			When("Remediation template is broken", func() {

				BeforeEach(func() {
					setupObjects(0, 2, true)
				})

				expectTemplateNotFound := func(g Gomega, nhc *v1alpha1.NodeHealthCheck, expectedError string) {
					g.ExpectWithOffset(1, underTest.Status.Phase).To(Equal(v1alpha1.PhaseDisabled))
					g.ExpectWithOffset(1, underTest.Status.Reason).To(ContainSubstring(expectedError))
					g.ExpectWithOffset(1, underTest.Status.Conditions).To(ContainElement(
						And(
							HaveField("Type", v1alpha1.ConditionTypeDisabled),
							HaveField("Status", metav1.ConditionTrue),
							HaveField("Reason", v1alpha1.ConditionReasonDisabledTemplateNotFound),
						)))
				}

				Context("with invalid kind", func() {
					BeforeEach(func() {
						if underTest.Spec.RemediationTemplate != nil {
							underTest.Spec.RemediationTemplate.Kind = "dummyTemplate"
						} else {
							underTest.Spec.EscalatingRemediations[0].RemediationTemplate.Kind = "dummyTemplate"
						}
					})

					It("should set corresponding condition", func() {
						expectTemplateNotFound(Default, underTest, "failed to get")
					})
				})

				Context("with missing namespace", func() {
					BeforeEach(func() {
						if underTest.Spec.RemediationTemplate != nil {
							underTest.Spec.RemediationTemplate.Namespace = ""
						} else {
							underTest.Spec.EscalatingRemediations[0].RemediationTemplate.Namespace = ""
						}
					})

					It("should set corresponding condition", func() {
						expectTemplateNotFound(Default, underTest, "no namespace is provided")
					})
				})

				Context("templated is deleted after NHC creation", func() {
					It("should set corresponding condition", func() {
						By("deleting template")
						Expect(k8sClient.Get(context.Background(), client.ObjectKeyFromObject(infraRemediationTemplate), infraRemediationTemplate)).To(Succeed())
						Expect(k8sClient.Delete(context.Background(), infraRemediationTemplate)).To(Succeed())
						DeferCleanup(func() {
							By("recreating template")
							infraRemediationTemplate.SetResourceVersion("")
							Expect(k8sClient.Create(context.Background(), infraRemediationTemplate)).To(Succeed())
						})
						Eventually(func(g Gomega) {
							g.Expect(k8sClient.Get(context.Background(), client.ObjectKeyFromObject(underTest), underTest)).To(Succeed())
							expectTemplateNotFound(g, underTest, "failed to get")
						}, "5s", "200ms").Should(Succeed(), "expected disabled NHC")
					})
				})
			})

			Context("Machine owners", func() {
				When("Metal3RemediationTemplate is in wrong namespace", func() {

					BeforeEach(func() {
						setupObjects(1, 2, true)

						// set metal3 template
						if underTest.Spec.RemediationTemplate != nil {
							underTest.Spec.RemediationTemplate.Kind = "Metal3RemediationTemplate"
							underTest.Spec.RemediationTemplate.Name = "nok"
							underTest.Spec.RemediationTemplate.Namespace = "default"
						} else {
							underTest.Spec.EscalatingRemediations[0].RemediationTemplate.Kind = "Metal3RemediationTemplate"
							underTest.Spec.EscalatingRemediations[0].RemediationTemplate.Name = "nok"
							underTest.Spec.EscalatingRemediations[0].RemediationTemplate.Namespace = "default"
						}
					})

					It("should be disabled", func() {
						Expect(underTest.Status.Phase).To(Equal(v1alpha1.PhaseDisabled))
						Expect(underTest.Status.Reason).To(
							ContainSubstring("Metal3RemediationTemplate must be in the openshift-machine-api namespace"),
						)
						Expect(underTest.Status.Conditions).To(ContainElement(
							And(
								HaveField("Type", v1alpha1.ConditionTypeDisabled),
								HaveField("Status", metav1.ConditionTrue),
								HaveField("Reason", v1alpha1.ConditionReasonDisabledTemplateInvalid),
							)))
					})
				})
			})

			When("few nodes are unhealthy and healthy nodes meet min healthy", func() {
				BeforeEach(func() {
					setupObjects(1, 2, false)
				})

				It("create a remediation CR for each unhealthy node and updates status", func() {

					By("checking CR isn't created when unhealthy duration didn't expire yet")

					cr := newRemediationCRForNHC(unhealthyNodeName, underTest)
					// first call should fail, because the node gets unready in a few seconds only
					err := k8sClient.Get(context.Background(), client.ObjectKeyFromObject(cr), cr)
					Expect(errors.IsNotFound(err)).To(BeTrue())

					By("waiting until nodes are unhealthy")
					time.Sleep(nodeUnhealthyIn)

					By("checking CR is created now")
					Expect(k8sClient.Get(context.Background(), client.ObjectKeyFromObject(cr), cr)).To(Succeed())
					Expect(cr.Object).To(ContainElement(map[string]interface{}{"size": "foo"}))
					Expect(cr.GetOwnerReferences()).
						To(ContainElement(
							And(
								// Kind and API version aren't set on underTest, envtest issue...
								// Controller is empty for HaveField because false is the zero value?
								HaveField("Name", underTest.Name),
								HaveField("UID", underTest.UID),
							),
						))
					Expect(cr.GetAnnotations()[oldRemediationCRAnnotationKey]).To(BeEmpty())

					By("simulating remediator by putting a finalizer on the remediation CR")
					cr.SetFinalizers([]string{"dummy"})
					Expect(k8sClient.Update(context.Background(), cr)).To(Succeed())

					By("checking NHC status")
					Expect(k8sClient.Get(context.Background(), client.ObjectKeyFromObject(underTest), underTest)).To(Succeed())
					Expect(*underTest.Status.HealthyNodes).To(Equal(2))
					Expect(*underTest.Status.ObservedNodes).To(Equal(3))
					Expect(underTest.Status.UnhealthyNodes).To(HaveLen(1))
					Expect(underTest.Status.UnhealthyNodes[0].Name).To(Equal(cr.GetName()))
					Expect(underTest.Status.UnhealthyNodes[0].Remediations).To(HaveLen(1))
					Expect(underTest.Status.UnhealthyNodes[0].Remediations[0].Resource.GroupVersionKind()).To(Equal(cr.GroupVersionKind()))
					Expect(underTest.Status.UnhealthyNodes[0].Remediations[0].Resource.Name).To(Equal(cr.GetName()))
					Expect(underTest.Status.UnhealthyNodes[0].Remediations[0].Resource.Namespace).To(Equal(cr.GetNamespace()))
					Expect(underTest.Status.UnhealthyNodes[0].Remediations[0].Resource.UID).To(Equal(cr.GetUID()))
					Expect(underTest.Status.UnhealthyNodes[0].Remediations[0].Started).ToNot(BeNil())
					Expect(underTest.Status.UnhealthyNodes[0].Remediations[0].TimedOut).To(BeNil())
					Expect(underTest.Status.Phase).To(Equal(v1alpha1.PhaseRemediating))
					Expect(underTest.Status.Reason).ToNot(BeEmpty())
					Expect(underTest.Status.Conditions).To(ContainElement(
						And(
							HaveField("Type", v1alpha1.ConditionTypeDisabled),
							HaveField("Status", metav1.ConditionFalse),
							HaveField("Reason", v1alpha1.ConditionReasonEnabled),
						)))

					By("making node ready")
					unhealthyNode := &v1.Node{}
					unhealthyNode.Name = unhealthyNodeName
					Expect(k8sClient.Get(context.Background(), client.ObjectKeyFromObject(unhealthyNode), unhealthyNode)).To(Succeed())
					unhealthyNode.Status.Conditions = []v1.NodeCondition{
						{
							Type:   v1.NodeReady,
							Status: v1.ConditionTrue,
						},
					}
					Expect(k8sClient.Status().Update(context.Background(), unhealthyNode))

					By("expecting status update")
					Eventually(func(g Gomega) {
						g.Expect(k8sClient.Get(context.Background(), client.ObjectKeyFromObject(underTest), underTest)).To(Succeed())
						g.Expect(underTest.Status.UnhealthyNodes[0].ConditionsHealthyTimestamp).ToNot(BeNil())
						// ensure node is still considered unhealthy though
						g.Expect(*underTest.Status.HealthyNodes).To(Equal(2))
						g.Expect(underTest.Status.UnhealthyNodes[0].Remediations).To(HaveLen(1))
						g.Expect(underTest.Status.Phase).To(Equal(v1alpha1.PhaseRemediating))
					}, "5s", "500ms").Should(Succeed(), "expected conditionsHealthyTimestamp to be set")

					By("simulating remediator finished by removing finalizer")
					Expect(k8sClient.Get(context.Background(), client.ObjectKeyFromObject(cr), cr)).To(Succeed())
					cr.SetFinalizers([]string{})
					Expect(k8sClient.Update(context.Background(), cr)).To(Succeed())

					By("expecting CR deletion")
					Eventually(func(g Gomega) {
						err := k8sClient.Get(context.Background(), client.ObjectKeyFromObject(cr), cr)
						Expect(errors.IsNotFound(err)).To(BeTrue())
					}, "5s", "500ms").Should(Succeed(), "expected CR deletion")

					By("expecting status update")
					Eventually(func(g Gomega) {
						g.Expect(k8sClient.Get(context.Background(), client.ObjectKeyFromObject(underTest), underTest)).To(Succeed())
						g.Expect(underTest.Status.UnhealthyNodes).To(HaveLen(0))
						g.Expect(*underTest.Status.HealthyNodes).To(Equal(3))
						g.Expect(underTest.Status.Phase).To(Equal(v1alpha1.PhaseEnabled))
					}, "5s", "500ms").Should(Succeed(), "expected conditionsHealthyTimestamp to be set")

				})

			})

			When("few nodes are unhealthy and healthy nodes below min healthy", func() {
				BeforeEach(func() {
					setupObjects(4, 3, true)
				})

				It("skips remediation - CR is not created, status updated correctly", func() {
					cr := newRemediationCRForNHC(unhealthyNodeName, underTest)
					err := k8sClient.Get(context.Background(), client.ObjectKeyFromObject(cr), cr)
					Expect(errors.IsNotFound(err)).To(BeTrue())

					Expect(*underTest.Status.HealthyNodes).To(Equal(3))
					Expect(*underTest.Status.ObservedNodes).To(Equal(7))
					Expect(underTest.Status.UnhealthyNodes).To(HaveLen(4))
					Expect(underTest.Status.UnhealthyNodes[0].Remediations).To(HaveLen(0))
					Expect(underTest.Status.UnhealthyNodes[1].Remediations).To(HaveLen(0))
					Expect(underTest.Status.UnhealthyNodes[2].Remediations).To(HaveLen(0))
					Expect(underTest.Status.UnhealthyNodes[3].Remediations).To(HaveLen(0))
					Expect(underTest.Status.Phase).To(Equal(v1alpha1.PhaseEnabled))
					Expect(underTest.Status.Reason).ToNot(BeEmpty())
				})

			})

			When("few nodes become healthy", func() {
				BeforeEach(func() {
					setupObjects(1, 2, true)
					remediationCR := newRemediationCRForNHC("healthy-worker-node-2", underTest)
					remediationCR.SetFinalizers([]string{"dummy"})
					remediationCROther := newRemediationCRForNHC("healthy-worker-node-1", underTest)
					refs := remediationCROther.GetOwnerReferences()
					refs[0].Name = "other"
					remediationCROther.SetOwnerReferences(refs)
					objects = append(objects, remediationCR, remediationCROther)
				})

				It("deletes an existing remediation CR and updates status", func() {
					By("verifying CR owned by other NHC isn't deleted")
					cr := newRemediationCRForNHC("healthy-worker-node-1", underTest)
					err := k8sClient.Get(context.Background(), client.ObjectKeyFromObject(cr), cr)
					Expect(err).NotTo(HaveOccurred())

					By("verifying CR owned by us has deletion timestamp")
					cr = newRemediationCRForNHC("healthy-worker-node-2", underTest)
					Expect(k8sClient.Get(context.Background(), client.ObjectKeyFromObject(cr), cr)).To(Succeed())
					Expect(cr.GetDeletionTimestamp()).ToNot(BeNil())

					By("verifying node with CR is still considered unhealthy")
					Expect(*underTest.Status.HealthyNodes).To(Equal(1))
					Expect(*underTest.Status.ObservedNodes).To(Equal(3))
					// don't test Status.InFlightRemediations / Status.UnhealthyNodes here, they aren't updated for
					// the existing CR created by the test...

					By("simulating remediator finished by removing finalizer on the cp remediation CR")
					Expect(k8sClient.Get(context.Background(), client.ObjectKeyFromObject(cr), cr)).To(Succeed())
					cr.SetFinalizers([]string{})
					Expect(k8sClient.Update(context.Background(), cr)).To(Succeed())

					By("verifying CR is deleted")
					Eventually(func(g Gomega) {
						err := k8sClient.Get(context.Background(), client.ObjectKeyFromObject(cr), cr)
						g.Expect(errors.IsNotFound(err)).To(BeTrue())
					}, "2s", "100s").Should(Succeed())

					By("verifying next node remediated now")
					cr = newRemediationCRForNHC(unhealthyNodeName, underTest)
					Eventually(func(g Gomega) {
						g.Expect(k8sClient.Get(context.Background(), client.ObjectKeyFromObject(cr), cr)).To(Succeed())
					}, "2s", "100ms").Should(Succeed())

					By("verifying status")
					Eventually(func(g Gomega) {
						g.Expect(k8sClient.Get(context.Background(), client.ObjectKeyFromObject(underTest), underTest)).To(Succeed())
						g.Expect(*underTest.Status.HealthyNodes).To(Equal(2))
					}, "2s", "100ms").Should(Succeed())
					Expect(*underTest.Status.ObservedNodes).To(Equal(3))
					Expect(underTest.Status.UnhealthyNodes).To(HaveLen(1))
					Expect(underTest.Status.UnhealthyNodes[0].Name).To(Equal(cr.GetName()))
					Expect(underTest.Status.UnhealthyNodes[0].Remediations).To(HaveLen(1))
					Expect(underTest.Status.UnhealthyNodes[0].Remediations[0].Resource.GroupVersionKind()).To(Equal(cr.GroupVersionKind()))
					Expect(underTest.Status.UnhealthyNodes[0].Remediations[0].Resource.Name).To(Equal(cr.GetName()))
					Expect(underTest.Status.UnhealthyNodes[0].Remediations[0].Resource.Namespace).To(Equal(cr.GetNamespace()))
					Expect(underTest.Status.UnhealthyNodes[0].Remediations[0].Resource.UID).To(Equal(cr.GetUID()))
					Expect(underTest.Status.UnhealthyNodes[0].Remediations[0].Started).ToNot(BeNil())
					Expect(underTest.Status.UnhealthyNodes[0].Remediations[0].TimedOut).To(BeNil())
					Expect(underTest.Status.Phase).To(Equal(v1alpha1.PhaseRemediating))
					Expect(underTest.Status.Reason).ToNot(BeEmpty())
				})
			})

			When("an old remediation cr exists", func() {
				BeforeEach(func() {
					setupObjects(1, 2, true)
				})

				AfterEach(func() {
					fakeTime = nil
				})

				It("an alert flag is set on remediation cr", func() {
					By("faking time and triggering another reconcile")
					afterTimeout := time.Now().Add(remediationCRAlertTimeout).Add(2 * time.Minute)
					fakeTime = &afterTimeout
					newMinHealthy := intstr.FromString("52%")
					underTest.Spec.MinHealthy = &newMinHealthy
					Expect(k8sClient.Update(context.Background(), underTest)).To(Succeed())
					time.Sleep(2 * time.Second)

					cr := newRemediationCRForNHC(unhealthyNodeName, underTest)
					err := k8sClient.Get(context.Background(), client.ObjectKeyFromObject(cr), cr)
					Expect(err).NotTo(HaveOccurred())
					Expect(cr.GetAnnotations()[oldRemediationCRAnnotationKey]).To(Equal("flagon"))
				})
			})

			When("a remediation cr not owned by current NHC exists", func() {
				BeforeEach(func() {
					cr := newRemediationCRForNHC(unhealthyNodeName, underTest)
					owners := cr.GetOwnerReferences()
					owners[0].Name = "not-me"
					cr.SetOwnerReferences(owners)
					Expect(k8sClient.Create(context.Background(), cr)).To(Succeed())
					setupObjects(1, 2, true)
				})

				It("remediation cr should not be processed", func() {
					Expect(underTest.Status.UnhealthyNodes).To(HaveLen(1))
					Expect(underTest.Status.UnhealthyNodes[0].Name).To(Equal(unhealthyNodeName))
					Expect(underTest.Status.UnhealthyNodes[0].Remediations).To(HaveLen(0))
				})
			})

			When("two NHC CRs with different templates target the same unhealthy node", func() {

				otherTestCRName := "other-test"
				var otherTestCR *v1alpha1.NodeHealthCheck

				BeforeEach(func() {
					// prepare other CR but do not create yet, in order to have a predictable order of things to happen
					otherTestCR = underTest.DeepCopy()
					otherTestCR.SetName(otherTestCRName)
					otherTestCR.Spec.RemediationTemplate = &v1.ObjectReference{
						Kind:       "Metal3RemediationTemplate",
						Namespace:  MachineNamespace,
						Name:       "ok",
						APIVersion: "test.medik8s.io/v1alpha1",
					}

					setupObjects(1, 2, true)
				})

				It("only one NHC should remediate that node", func() {

					By("Verifying node is remediated by 1st NHC")
					Expect(k8sClient.Get(context.Background(), client.ObjectKeyFromObject(underTest), underTest)).To(Succeed())
					Expect(underTest.Status.UnhealthyNodes).To(HaveLen(1))
					Expect(underTest.Status.UnhealthyNodes[0].Remediations).To(HaveLen(1))

					By("Creating a 2nd NHC")
					Expect(k8sClient.Create(context.Background(), otherTestCR)).To(Succeed())
					DeferCleanup(func() {
						Expect(k8sClient.Delete(context.Background(), otherTestCR)).To(Succeed())
					})
					By("Verifying node is NOT remediated by 2nd NHC")
					// wait for unhealthy node
					Eventually(func(g Gomega) {
						g.Expect(k8sClient.Get(context.Background(), client.ObjectKeyFromObject(otherTestCR), otherTestCR)).To(Succeed())
						g.Expect(otherTestCR.Status.UnhealthyNodes).To(HaveLen(1))
					}, "5s", "1s").Should(Succeed(), "unhealthy node not detected")
					// ensure no remediation starts
					Consistently(func(g Gomega) {
						g.Expect(k8sClient.Get(context.Background(), client.ObjectKeyFromObject(otherTestCR), otherTestCR)).To(Succeed())
						g.Expect(otherTestCR.Status.UnhealthyNodes).To(HaveLen(1))
						g.Expect(otherTestCR.Status.UnhealthyNodes[0].Remediations).To(HaveLen(0))
					}, "5s", "1s").Should(Succeed(), "duplicate remediation detected!")
				})
			})

		}

		Context("with spec.remediationTemplate", func() {
			testReconcile()

			Context("Node Lease", func() {

				BeforeEach(func() {
					setupObjects(1, 2, true)
				})
				When("an unhealthy node becomes healthy", func() {
					It("node lease is removed", func() {
						cr := newRemediationCRForNHC(unhealthyNodeName, underTest)
						err := k8sClient.Get(context.Background(), client.ObjectKeyFromObject(cr), cr)
						Expect(err).ToNot(HaveOccurred())
						//Verify lease exist
						lease := &coordv1.Lease{}
						err = k8sClient.Get(context.Background(), client.ObjectKey{Name: leaseName, Namespace: leaseNs}, lease)
						Expect(err).ToNot(HaveOccurred())

						//Mock node becoming healthy
						node := &v1.Node{}
						err = k8sClient.Get(context.Background(), client.ObjectKey{Name: unhealthyNodeName}, node)
						Expect(err).ToNot(HaveOccurred())
						for i, c := range node.Status.Conditions {
							if c.Type == v1.NodeReady {
								node.Status.Conditions[i].Status = v1.ConditionTrue
							}
						}
						err = k8sClient.Status().Update(context.Background(), node)
						Expect(err).ToNot(HaveOccurred())

						//Remediation should be removed
						Eventually(func() bool {
							err := k8sClient.Get(context.Background(), client.ObjectKeyFromObject(cr), cr)
							return errors.IsNotFound(err)
						}, "2s", "100ms").Should(BeTrue(), "remediation CR wasn't removed")

						//Verify NHC removed the lease
						Eventually(func() bool {
							err = k8sClient.Get(context.Background(), client.ObjectKey{Name: leaseName, Namespace: leaseNs}, lease)
							return errors.IsNotFound(err)
						}, "2s", "100ms").Should(BeTrue(), "lease wasn't removed")

					})

					It("node lease not owned by us isn't removed, but status is updated (invalidate lease error is ignored)", func() {
						cr := newRemediationCRForNHC(unhealthyNodeName, underTest)
						err := k8sClient.Get(context.Background(), client.ObjectKeyFromObject(cr), cr)
						Expect(err).ToNot(HaveOccurred())
						//Verify lease exist
						lease := &coordv1.Lease{}
						err = k8sClient.Get(context.Background(), client.ObjectKey{Name: leaseName, Namespace: leaseNs}, lease)
						Expect(err).ToNot(HaveOccurred())

						// change lease owner
						newLeaseOwner := "someone-else"
						lease.Spec.HolderIdentity = pointer.String(newLeaseOwner)
						Expect(k8sClient.Update(context.Background(), lease)).To(Succeed(), "failed to update lease owner")

						//Mock node becoming healthy
						node := &v1.Node{}
						err = k8sClient.Get(context.Background(), client.ObjectKey{Name: unhealthyNodeName}, node)
						Expect(err).ToNot(HaveOccurred())
						for i, c := range node.Status.Conditions {
							if c.Type == v1.NodeReady {
								node.Status.Conditions[i].Status = v1.ConditionTrue
							}
						}
						err = k8sClient.Status().Update(context.Background(), node)
						Expect(err).ToNot(HaveOccurred())

						//Remediation should be removed
						Eventually(func() bool {
							err := k8sClient.Get(context.Background(), client.ObjectKeyFromObject(cr), cr)
							return errors.IsNotFound(err)
						}, "2s", "100ms").Should(BeTrue(), "remediation CR wasn't removed")

						// Status should be updated even though lease isn't owned by us anymore
						Eventually(func(g Gomega) {
							g.Expect(k8sClient.Get(context.Background(), client.ObjectKeyFromObject(underTest), underTest)).To(Succeed())
							g.Expect(underTest.Status.UnhealthyNodes).To(BeEmpty())
						}, "2s", "100ms").Should(Succeed(), "status update failed")

						//Verify NHC didn't touch the lease
						Consistently(func(g Gomega) {
							g.Expect(k8sClient.Get(context.Background(), client.ObjectKey{Name: leaseName, Namespace: leaseNs}, lease)).To(Succeed(), "failed to get lease")
							g.Expect(*lease.Spec.HolderIdentity).To(Equal(newLeaseOwner))
						}, "2s", "100ms").Should(Succeed(), "lease was touched even though it's not owned by us")

					})
				})

				When("an unhealthy node lease is already taken", func() {
					BeforeEach(func() {
						mockLeaseParams(mockRequeueDurationIfLeaseTaken, mockDefaultLeaseDuration, mockLeaseBuffer)

						//Create a mock lease that is already taken
						now := metav1.NowMicro()
						lease := &coordv1.Lease{ObjectMeta: metav1.ObjectMeta{Name: leaseName, Namespace: leaseNs}, Spec: coordv1.LeaseSpec{HolderIdentity: pointer.String("notNHC"), LeaseDurationSeconds: &otherLeaseDurationInSeconds, RenewTime: &now, AcquireTime: &now}}
						err := k8sClient.Create(context.Background(), lease)
						Expect(err).NotTo(HaveOccurred())
					})

					It("a remediation CR isn't created until lease is obtained", func() {
						cr := newRemediationCRForNHC(unhealthyNodeName, underTest)
						err := k8sClient.Get(context.Background(), client.ObjectKeyFromObject(cr), cr)
						Expect(errors.IsNotFound(err)).To(BeTrue())

						Expect(*underTest.Status.HealthyNodes).To(Equal(2))
						Expect(*underTest.Status.ObservedNodes).To(Equal(3))
						Expect(underTest.Status.UnhealthyNodes).To(HaveLen(1))
						Expect(underTest.Status.UnhealthyNodes[0].Name).To(Equal(cr.GetName()))
						Expect(underTest.Status.UnhealthyNodes[0].Remediations).To(HaveLen(0))

						Expect(underTest.Status.Phase).To(Equal(v1alpha1.PhaseEnabled))
						Expect(underTest.Status.Reason).ToNot(BeEmpty())
						Expect(underTest.Status.Conditions).To(ContainElement(
							And(
								HaveField("Type", v1alpha1.ConditionTypeDisabled),
								HaveField("Status", metav1.ConditionFalse),
								HaveField("Reason", v1alpha1.ConditionReasonEnabled),
							)))
						//expecting NHC to acquire the lease now and create the CR - checking CR first
						Eventually(
							func() error {
								return k8sClient.Get(context.Background(), client.ObjectKeyFromObject(cr), cr)
							},
							mockRequeueDurationIfLeaseTaken*2+time.Millisecond*100, time.Millisecond*100).ShouldNot(HaveOccurred())

						//Verifying lease is created
						lease := &coordv1.Lease{}
						err = k8sClient.Get(context.Background(), client.ObjectKey{Name: leaseName, Namespace: leaseNs}, lease)
						Expect(err).ToNot(HaveOccurred())
						Expect(*lease.Spec.HolderIdentity).To(Equal(fmt.Sprintf("%s-%s", "NodeHealthCheck", underTest.GetName())))
						Expect(*lease.Spec.LeaseDurationSeconds).To(Equal(int32(2 + 1 /*2 seconds is DefaultLeaseDuration (mocked) + 1 second buffer (mocked)  */)))
						Expect(lease.Spec.AcquireTime).ToNot(BeNil())
						Expect(*lease.Spec.AcquireTime).To(Equal(*lease.Spec.RenewTime))
						verifyEvent("Warning", utils.EventReasonRemediationSkipped, fmt.Sprintf("Skipped remediation of node: %s, because node lease is already taken", unhealthyNodeName))
						leaseExpireTime := lease.Spec.AcquireTime.Time.Add(mockRequeueDurationIfLeaseTaken*3 + mockLeaseBuffer)
						timeLeftForLease := leaseExpireTime.Sub(time.Now())
						//Wait for lease to be extended
						time.Sleep(timeLeftForLease * 3 / 4)
						lease = &coordv1.Lease{}
						err = k8sClient.Get(context.Background(), client.ObjectKey{Name: leaseName, Namespace: leaseNs}, lease)
						//Verify NHC extended the lease
						Expect(err).ToNot(HaveOccurred())
						Expect(*lease.Spec.AcquireTime).ToNot(Equal(*lease.Spec.RenewTime))
						Expect(lease.Spec.RenewTime.Sub(lease.Spec.AcquireTime.Time) > 0).To(BeTrue())

						//Wait for lease to expire
						time.Sleep(timeLeftForLease/4 + time.Millisecond*100)
						lease = &coordv1.Lease{}
						err = k8sClient.Get(context.Background(), client.ObjectKey{Name: leaseName, Namespace: leaseNs}, lease)
						//Verify NHC removed the lease
						Expect(errors.IsNotFound(err)).To(BeTrue())
						//Verify NHC sets timeout annotation
						err = k8sClient.Get(context.Background(), client.ObjectKeyFromObject(cr), cr)
						Expect(err).ToNot(HaveOccurred())
						_, isNhcTimeOutSet := cr.GetAnnotations()[commonannotations.NhcTimedOut]
						Expect(isNhcTimeOutSet).To(BeTrue())

					})

				})
			})

			When("unhealthy condition changes", func() {
				BeforeEach(func() {
					setupObjects(1, 2, true)
				})

				It("should not delete CR when duration didn't expire yet", func() {
					cr := newRemediationCRForNHC(unhealthyNodeName, underTest)
					Expect(k8sClient.Get(context.Background(), client.ObjectKeyFromObject(cr), cr)).To(Succeed())

					By("changing to other unhealthy condition")
					node := &v1.Node{}
					Expect(k8sClient.Get(context.Background(), client.ObjectKey{Name: unhealthyNodeName}, node)).To(Succeed())
					Expect(node.Status.Conditions[0].Status).ToNot(Equal(v1.ConditionFalse))
					node.Status.Conditions[0].Status = v1.ConditionFalse
					node.Status.Conditions[0].LastTransitionTime = metav1.Now()
					Expect(k8sClient.Status().Update(context.Background(), node)).To(Succeed())

					By("ensuring CR isn't deleted")
					Consistently(func(g Gomega) {
						g.Expect(k8sClient.Get(context.Background(), client.ObjectKeyFromObject(cr), cr)).To(Succeed())
					}, unhealthyConditionDuration*2, "1s").Should(Succeed(), "CR was deleted")

					By("changing to healthy condition")
					Expect(k8sClient.Get(context.Background(), client.ObjectKey{Name: unhealthyNodeName}, node)).To(Succeed())
					node.Status.Conditions[0].Status = v1.ConditionTrue
					node.Status.Conditions[0].LastTransitionTime = metav1.Now()
					Expect(k8sClient.Status().Update(context.Background(), node)).To(Succeed())

					By("ensuring CR is deleted")
					Eventually(func(g Gomega) {
						err := k8sClient.Get(context.Background(), client.ObjectKeyFromObject(cr), cr)
						g.Expect(errors.IsNotFound(err)).To(BeTrue())
					}, "2s", "200ms").Should(Succeed(), "CR wasn't deleted")
				})

			})

			When("a Succeded remediation times out", func() {
				BeforeEach(func() {
					mockLeaseParams(mockRequeueDurationIfLeaseTaken, mockDefaultLeaseDuration, mockLeaseBuffer)
					setupObjects(1, 2, true)
				})

				It("should not set time out annotation", func() {
					cr := newRemediationCRForNHC(unhealthyNodeName, underTest)
					err := k8sClient.Get(context.Background(), client.ObjectKeyFromObject(cr), cr)
					Expect(errors.IsNotFound(err)).To(BeFalse())

					// Changing remediation's Status to Succeeded
					cr = updateStatusCondition(cr)
					Expect(k8sClient.Status().Update(context.Background(), cr)).To(Succeed())

					// Wait for lease to expire
					lease := &coordv1.Lease{}
					err = k8sClient.Get(context.Background(), client.ObjectKey{Name: leaseName, Namespace: leaseNs}, lease)
					leaseExpireTime := lease.Spec.AcquireTime.Time.Add(mockRequeueDurationIfLeaseTaken*3 + mockLeaseBuffer)
					timeLeftForLease := leaseExpireTime.Sub(time.Now())
					time.Sleep(timeLeftForLease + time.Millisecond*100)

					// Verify that the remediation CR doesn't have the timeout annotation
					Consistently(func(g Gomega) {
						err = k8sClient.Get(context.Background(), client.ObjectKeyFromObject(cr), cr)
						Expect(errors.IsNotFound(err)).To(BeFalse())
						_, isNhcTimeOutSet := cr.GetAnnotations()[commonannotations.NhcTimedOut]
						Expect(isNhcTimeOutSet).To(BeFalse())
					}, "10s", "1s").Should(Succeed())
				})
			})
		})

		Context("with a single escalating remediation", func() {

			BeforeEach(func() {
				templateRef := underTest.Spec.RemediationTemplate
				underTest.Spec.RemediationTemplate = nil
				underTest.Spec.EscalatingRemediations = []v1alpha1.EscalatingRemediation{
					{
						RemediationTemplate: *templateRef,
						Order:               0,
						Timeout:             metav1.Duration{Duration: time.Minute},
					},
				}
			})

			testReconcile()
		})

		Context("with multiple escalating remediations", func() {
			firstRemediationTimeout := time.Second
			secondRemediationTimeout := 4 * time.Second
			thirdRemediationTimeout := time.Second
			forthRemediationTimeout := time.Second
			BeforeEach(func() {
				mockLeaseParams(mockRequeueDurationIfLeaseTaken, mockDefaultLeaseDuration, mockLeaseBuffer)

				templateRef1 := underTest.Spec.RemediationTemplate
				underTest.Spec.RemediationTemplate = nil

				templateRef2 := templateRef1.DeepCopy()
				templateRef2.Kind = "Metal3RemediationTemplate"
				templateRef2.Name = "ok"
				templateRef2.Namespace = MachineNamespace

				underTest.Spec.EscalatingRemediations = []v1alpha1.EscalatingRemediation{
					{
						RemediationTemplate: *templateRef1,
						Order:               0,
						Timeout:             metav1.Duration{Duration: firstRemediationTimeout},
					},
					{
						RemediationTemplate: *templateRef2,
						Order:               5,
						Timeout:             metav1.Duration{Duration: secondRemediationTimeout},
					},
					{
						RemediationTemplate: *multiSupportTemplateRef,
						Order:               6,
						Timeout:             metav1.Duration{Duration: thirdRemediationTimeout},
					},
					{
						RemediationTemplate: *secondMultiSupportTemplateRef,
						Order:               8,
						Timeout:             metav1.Duration{Duration: forthRemediationTimeout},
					},
				}

				setupObjects(1, 2, false)

			})

			It("it should try one remediation after another", func() {
				cr := newRemediationCRForNHC(unhealthyNodeName, underTest)
				// first call should fail, because the node gets unready in a few seconds only
				err := k8sClient.Get(context.Background(), client.ObjectKeyFromObject(cr), cr)
				Expect(errors.IsNotFound(err)).To(BeTrue())

				// wait until nodes are unhealthy
				Eventually(func(g Gomega) {
					g.Expect(k8sClient.Get(context.Background(), client.ObjectKeyFromObject(cr), cr)).To(Succeed())
				}, time.Second*10, time.Millisecond*300).Should(Succeed())

				Eventually(func(g Gomega) {
					g.Expect(k8sClient.Get(context.Background(), client.ObjectKeyFromObject(underTest), underTest)).To(Succeed())
					g.Expect(*underTest.Status.HealthyNodes).To(Equal(2))
					g.Expect(*underTest.Status.ObservedNodes).To(Equal(3))
					g.Expect(underTest.Status.UnhealthyNodes).To(HaveLen(1))
					g.Expect(underTest.Status.UnhealthyNodes[0].Name).To(Equal(cr.GetName()))
					g.Expect(underTest.Status.UnhealthyNodes[0].Remediations).To(HaveLen(1))
					g.Expect(underTest.Status.UnhealthyNodes[0].Remediations[0].Resource.GroupVersionKind()).To(Equal(cr.GroupVersionKind()))
					g.Expect(underTest.Status.UnhealthyNodes[0].Remediations[0].Resource.Name).To(Equal(cr.GetName()))
					g.Expect(underTest.Status.UnhealthyNodes[0].Remediations[0].Resource.Namespace).To(Equal(cr.GetNamespace()))
					g.Expect(underTest.Status.UnhealthyNodes[0].Remediations[0].Resource.UID).To(Equal(cr.GetUID()))
					g.Expect(underTest.Status.UnhealthyNodes[0].Remediations[0].Started).ToNot(BeNil())
					g.Expect(underTest.Status.UnhealthyNodes[0].Remediations[0].TimedOut).To(BeNil())
					g.Expect(underTest.Status.Phase).To(Equal(v1alpha1.PhaseRemediating))
				}, time.Second*10, time.Millisecond*300).Should(Succeed())

				//Verify lease is created
				lease := &coordv1.Lease{}
				err = k8sClient.Get(context.Background(), client.ObjectKey{Name: leaseName, Namespace: leaseNs}, lease)
				Expect(err).ToNot(HaveOccurred())
				Expect(*lease.Spec.LeaseDurationSeconds).To(Equal(int32(firstRemediationTimeout.Seconds() + mockLeaseBuffer.Seconds()) /*First escalation timeout (1) + buffer (1) */))
				Expect(lease.Spec.AcquireTime).ToNot(BeNil())
				Expect(*lease.Spec.AcquireTime).To(Equal(*lease.Spec.RenewTime))

				// Wait for 1st remediation to time out and 2nd to start
				Eventually(func(g Gomega) {
					// get updated CR
					g.Expect(k8sClient.Get(context.Background(), client.ObjectKeyFromObject(cr), cr)).To(Succeed())
					g.Expect(cr.GetAnnotations()).To(HaveKeyWithValue(Equal("remediation.medik8s.io/nhc-timed-out"), Not(BeNil())))

				}, time.Second*10, time.Millisecond*300).Should(Succeed())

				// get new CR
				newCr := newRemediationCRForNHCSecondRemediation(unhealthyNodeName, underTest)
				Eventually(func() error {
					return k8sClient.Get(context.Background(), client.ObjectKeyFromObject(newCr), newCr)
				}, time.Second*10, time.Millisecond*300).Should(Succeed())

				// get updated NHC
				Eventually(func(g Gomega) {
					g.Expect(k8sClient.Get(context.Background(), client.ObjectKeyFromObject(underTest), underTest)).To(Succeed())
					g.Expect(underTest.Status.UnhealthyNodes[0].Remediations[0].Resource.GroupVersionKind()).To(Equal(cr.GroupVersionKind()))
					g.Expect(underTest.Status.UnhealthyNodes[0].Remediations[0].TimedOut).ToNot(BeNil())
					g.Expect(underTest.Status.Phase).To(Equal(v1alpha1.PhaseRemediating))

					g.Expect(*underTest.Status.HealthyNodes).To(Equal(2))
					g.Expect(*underTest.Status.ObservedNodes).To(Equal(3))
					g.Expect(underTest.Status.UnhealthyNodes).To(HaveLen(1))
					g.Expect(underTest.Status.UnhealthyNodes[0].Name).To(Equal(cr.GetName()))
					g.Expect(underTest.Status.UnhealthyNodes[0].Remediations).To(HaveLen(2))
					g.Expect(underTest.Status.UnhealthyNodes[0].Remediations[1].Resource.GroupVersionKind()).To(Equal(newCr.GroupVersionKind()))
					g.Expect(underTest.Status.UnhealthyNodes[0].Remediations[1].Resource.Name).To(Equal(newCr.GetName()))
					g.Expect(underTest.Status.UnhealthyNodes[0].Remediations[1].Resource.Namespace).To(Equal(newCr.GetNamespace()))
					g.Expect(underTest.Status.UnhealthyNodes[0].Remediations[1].Resource.UID).To(Equal(newCr.GetUID()))
					g.Expect(underTest.Status.UnhealthyNodes[0].Remediations[1].Started).ToNot(BeNil())
					g.Expect(underTest.Status.UnhealthyNodes[0].Remediations[1].TimedOut).To(BeNil())

				}, time.Second*10, time.Millisecond*300).Should(Succeed())

				//Verify lease was extended
				err = k8sClient.Get(context.Background(), client.ObjectKey{Name: leaseName, Namespace: leaseNs}, lease)
				Expect(err).ToNot(HaveOccurred())
				Expect(*lease.Spec.LeaseDurationSeconds).To(Equal(int32(secondRemediationTimeout.Seconds() + mockLeaseBuffer.Seconds())))
				Expect(lease.Spec.AcquireTime).ToNot(BeNil())
				Expect(lease.Spec.RenewTime.Sub(lease.Spec.AcquireTime.Time) > 0).To(BeTrue())

				// Wait for 2nd remediation to time out
				Eventually(func(g Gomega) {
					// get updated CR
					g.Expect(k8sClient.Get(context.Background(), client.ObjectKeyFromObject(newCr), newCr)).To(Succeed())
					g.Expect(cr.GetAnnotations()).To(HaveKeyWithValue(Equal("remediation.medik8s.io/nhc-timed-out"), Not(BeNil())))
					g.Expect(newCr.GetName()).To(Equal(unhealthyNodeName))
					g.Expect(newCr.GetAnnotations()).ToNot(HaveKey(Equal(commonannotations.NodeNameAnnotation)))

				}, time.Second*10, time.Millisecond*300).Should(Succeed())

				// get updated NHC
				Eventually(func(g Gomega) {
					g.Expect(k8sClient.Get(context.Background(), client.ObjectKeyFromObject(underTest), underTest)).To(Succeed())
					g.Expect(underTest.Status.UnhealthyNodes[0].Remediations[1].Resource.GroupVersionKind()).To(Equal(newCr.GroupVersionKind()))
					g.Expect(underTest.Status.UnhealthyNodes[0].Remediations[1].TimedOut).ToNot(BeNil())
					g.Expect(underTest.Status.Phase).To(Equal(v1alpha1.PhaseRemediating))

				}, time.Second*10, time.Millisecond*300).Should(Succeed())

				// Wait for 3rd remediation to start
				var thirdCR *unstructured.Unstructured
				Eventually(func(g Gomega) {
					thirdCR = getRemediationCRForMultiKindSupportTemplate(multiSupportTemplateRef.Name)
					g.Expect(thirdCR).ToNot(BeNil())
					g.Expect(thirdCR.GetName()).ToNot(Equal(unhealthyNodeName))
					g.Expect(thirdCR.GetAnnotations()[commonannotations.NodeNameAnnotation]).To(Equal(unhealthyNodeName))
					g.Expect(thirdCR.GetAnnotations()[annotations.TemplateNameAnnotation]).To(Equal(multiSupportTemplateRef.Name))
					g.Expect(thirdCR.GetAnnotations()).ToNot(HaveKey(Equal("remediation.medik8s.io/nhc-timed-out")))
				}, time.Second*10, time.Millisecond*300).Should(Succeed())

				// Wait for 3nd remediation to time out
				Eventually(func(g Gomega) {
					// get updated CR
					thirdCR = getRemediationCRForMultiKindSupportTemplate(multiSupportTemplateRef.Name)
					g.Expect(thirdCR).ToNot(BeNil())
					g.Expect(thirdCR.GetName()).ToNot(Equal(unhealthyNodeName))
					g.Expect(thirdCR.GetAnnotations()[commonannotations.NodeNameAnnotation]).To(Equal(unhealthyNodeName))
					g.Expect(thirdCR.GetAnnotations()[annotations.TemplateNameAnnotation]).To(Equal(multiSupportTemplateRef.Name))
					g.Expect(thirdCR.GetAnnotations()).To(HaveKeyWithValue(Equal("remediation.medik8s.io/nhc-timed-out"), Not(BeNil())))
				}, time.Second*10, time.Millisecond*300).Should(Succeed())

				// Wait for 4th remediation to start
				var forthCR *unstructured.Unstructured
				Eventually(func(g Gomega) {
					forthCR = getRemediationCRForMultiKindSupportTemplate(secondMultiSupportTemplateRef.Name)
					g.Expect(forthCR).ToNot(BeNil())
					g.Expect(forthCR.GetName()).ToNot(Equal(unhealthyNodeName))
					g.Expect(forthCR.GetAnnotations()[commonannotations.NodeNameAnnotation]).To(Equal(unhealthyNodeName))
					g.Expect(forthCR.GetAnnotations()[annotations.TemplateNameAnnotation]).To(Equal(secondMultiSupportTemplateRef.Name))
					g.Expect(forthCR.GetAnnotations()).ToNot(HaveKey(Equal("remediation.medik8s.io/nhc-timed-out")))
				}, time.Second*10, time.Millisecond*300).Should(Succeed())

				//Verify lease still exist (since long expire time wasn't reached)
				Eventually(func(g Gomega) {
					g.Expect(k8sClient.Get(context.Background(), client.ObjectKey{Name: leaseName, Namespace: leaseNs}, lease)).ToNot(HaveOccurred())
					g.Expect(*lease.Spec.LeaseDurationSeconds).To(Equal(int32(secondRemediationTimeout.Seconds() + mockLeaseBuffer.Seconds())))
					g.Expect(lease.Spec.AcquireTime).ToNot(BeNil())

				}, time.Second*10, time.Millisecond*300).Should(Succeed())

				// make node healthy
				node := &v1.Node{ObjectMeta: metav1.ObjectMeta{Name: unhealthyNodeName}}
				Expect(k8sClient.Get(context.Background(), client.ObjectKeyFromObject(node), node)).To(Succeed())
				node.Status.Conditions[0].Status = v1.ConditionTrue
				Expect(k8sClient.Status().Update(context.Background(), node)).To(Succeed())

				//calculating time left for lease
				timeLeftOnLease := time.Duration(*lease.Spec.LeaseDurationSeconds)*time.Second - time.Now().Sub(lease.Spec.RenewTime.Time)
				// wait a bit
				time.Sleep(2 * time.Second)
				timeLeftOnLease = timeLeftOnLease - time.Second*2
				//Verify lease has time left before it should expire
				Expect(timeLeftOnLease > time.Millisecond*500).To(BeTrue()) // a bit over 1 second at this stage
				//Verify lease was removed because the CR was deleted (even though there was some time left)
				err = k8sClient.Get(context.Background(), client.ObjectKey{Name: leaseName, Namespace: leaseNs}, lease)
				Expect(errors.IsNotFound(err)).To(BeTrue())

				// get updated NHC
				Expect(k8sClient.Get(context.Background(), client.ObjectKeyFromObject(underTest), underTest)).To(Succeed())
				Expect(*underTest.Status.HealthyNodes).To(Equal(3))
				Expect(*underTest.Status.ObservedNodes).To(Equal(3))
				Expect(underTest.Status.UnhealthyNodes).To(HaveLen(0))
				Expect(underTest.Status.Phase).To(Equal(v1alpha1.PhaseEnabled))

				// Ensure CRs are deleted
				Eventually(func(g Gomega) {
					err := k8sClient.Get(context.Background(), client.ObjectKeyFromObject(cr), cr)
					g.Expect(errors.IsNotFound(err)).To(BeTrue())
					err = k8sClient.Get(context.Background(), client.ObjectKeyFromObject(newCr), newCr)
					g.Expect(errors.IsNotFound(err)).To(BeTrue())
					g.Expect(getRemediationCRForMultiKindSupportTemplate(multiSupportTemplateRef.Name)).To(BeNil())
					g.Expect(getRemediationCRForMultiKindSupportTemplate(secondMultiSupportTemplateRef.Name)).To(BeNil())
				}, "5s", "200ms").Should(Succeed(), "CR wasn't deleted")
			})

			When("a Succeded remediation times out", func() {
				It("should not set timeout remediation and continue with the next remediation", func() {
					cr := newRemediationCRForNHC(unhealthyNodeName, underTest)
					// first call should fail, because the node gets unready in a few seconds only
					err := k8sClient.Get(context.Background(), client.ObjectKeyFromObject(cr), cr)
					Expect(errors.IsNotFound(err)).To(BeTrue())

					// wait until nodes are unhealthy
					Eventually(func(g Gomega) {
						g.Expect(k8sClient.Get(context.Background(), client.ObjectKeyFromObject(cr), cr)).To(Succeed())
					}, time.Second*10, time.Millisecond*300).Should(Succeed())

					// Set Remediation Succeded condition
					cr = updateStatusCondition(cr)
					Expect(k8sClient.Status().Update(context.Background(), cr)).To(Succeed())

					// Wait for 1st remediation to time out and 2nd to start
					lease := &coordv1.Lease{}
					err = k8sClient.Get(context.Background(), client.ObjectKey{Name: leaseName, Namespace: leaseNs}, lease)
					Expect(err).ToNot(HaveOccurred())

					leaseExpireTime := lease.Spec.AcquireTime.Time.Add(firstRemediationTimeout + mockLeaseBuffer)
					timeLeftForLease := leaseExpireTime.Sub(time.Now())
					time.Sleep(timeLeftForLease + time.Millisecond*100)

					// Verify that the remediation CR doesn't have the timeout annotation
					Consistently(func(g Gomega) {
						err = k8sClient.Get(context.Background(), client.ObjectKeyFromObject(cr), cr)
						Expect(errors.IsNotFound(err)).To(BeFalse())
						_, isNhcTimeOutSet := cr.GetAnnotations()[commonannotations.NhcTimedOut]
						Expect(isNhcTimeOutSet).To(BeFalse())
					}, "10s", "1s").Should(Succeed())

					// Verify the 2nd remediation exists
					newCr := newRemediationCRForNHCSecondRemediation(unhealthyNodeName, underTest)
					Eventually(func() error {
						return k8sClient.Get(context.Background(), client.ObjectKeyFromObject(newCr), newCr)
					}, time.Second*10, time.Millisecond*300).Should(Succeed())
				})
			})

			When("unhealthy condition changes", func() {

				It("should not proceed with next remediation when duration didn't expire yet", func() {
					// wait until nodes are unhealthy
					time.Sleep(nodeUnhealthyIn)

					cr := newRemediationCRForNHC(unhealthyNodeName, underTest)
					Expect(k8sClient.Get(context.Background(), client.ObjectKeyFromObject(cr), cr)).To(Succeed())

					By("changing to other unhealthy condition")
					node := &v1.Node{}
					Expect(k8sClient.Get(context.Background(), client.ObjectKey{Name: unhealthyNodeName}, node)).To(Succeed())
					Expect(node.Status.Conditions[0].Status).ToNot(Equal(v1.ConditionFalse))
					node.Status.Conditions[0].Status = v1.ConditionFalse
					node.Status.Conditions[0].LastTransitionTime = metav1.Now()
					Expect(k8sClient.Status().Update(context.Background(), node)).To(Succeed())

					By("ensuring CR isn't deleted")
					Consistently(func(g Gomega) {
						g.Expect(k8sClient.Get(context.Background(), client.ObjectKeyFromObject(cr), cr)).To(Succeed())
					}, firstRemediationTimeout+2*time.Second, "500ms").Should(Succeed(), "CR was deleted")

					By("waiting for duration expiration")
					time.Sleep(unhealthyConditionDuration - firstRemediationTimeout)

					By("ensuring next remediation is processed now")
					// old CR timed out
					Expect(k8sClient.Get(context.Background(), client.ObjectKeyFromObject(cr), cr)).To(Succeed())
					Expect(cr.GetAnnotations()).To(HaveKeyWithValue(Equal("remediation.medik8s.io/nhc-timed-out"), Not(BeNil())))
					// new CR created
					newCr := newRemediationCRForNHCSecondRemediation(unhealthyNodeName, underTest)
					Expect(k8sClient.Get(context.Background(), client.ObjectKeyFromObject(newCr), newCr)).To(Succeed())

					By("changing to healthy condition")
					Expect(k8sClient.Get(context.Background(), client.ObjectKey{Name: unhealthyNodeName}, node)).To(Succeed())
					node.Status.Conditions[0].Status = v1.ConditionTrue
					node.Status.Conditions[0].LastTransitionTime = metav1.Now()
					Expect(k8sClient.Status().Update(context.Background(), node)).To(Succeed())

					By("ensuring CRs are deleted")
					Eventually(func(g Gomega) {
						err := k8sClient.Get(context.Background(), client.ObjectKeyFromObject(cr), cr)
						g.Expect(errors.IsNotFound(err)).To(BeTrue())
						err = k8sClient.Get(context.Background(), client.ObjectKeyFromObject(newCr), newCr)
						g.Expect(errors.IsNotFound(err)).To(BeTrue())
					}, "2s", "200ms").Should(Succeed(), "CR wasn't deleted")
				})

			})

		})

		Context("with Node marked for excluding remediation", func() {
			BeforeEach(func() {
				setupObjects(1, 2, true)
				node := objects[0].(*v1.Node)
				node.GetLabels()[commonLabels.ExcludeFromRemediation] = "true"

			})
			It("remediation shouldn't be created", func() {
				Expect(underTest.Status.UnhealthyNodes).To(HaveLen(1))
				Expect(underTest.Status.UnhealthyNodes[0].Remediations).To(HaveLen(0))
			})
		})

		Context("with progressing condition being set", func() {

			BeforeEach(func() {
				templateRef1 := underTest.Spec.RemediationTemplate
				underTest.Spec.RemediationTemplate = nil
				underTest.Spec.EscalatingRemediations = []v1alpha1.EscalatingRemediation{
					{
						RemediationTemplate: *templateRef1,
						Order:               0,
						Timeout:             metav1.Duration{Duration: 5 * time.Minute},
					},
				}
				setupObjects(1, 2, true)
			})

			It("it should timeout early", func() {
				cr := newRemediationCRForNHC(unhealthyNodeName, underTest)
				Expect(k8sClient.Get(context.Background(), client.ObjectKeyFromObject(cr), cr)).To(Succeed())

				Expect(underTest.Status.UnhealthyNodes).To(HaveLen(1))
				Expect(underTest.Status.UnhealthyNodes[0].Remediations[0].Started).ToNot(BeNil())
				Expect(underTest.Status.UnhealthyNodes[0].Remediations[0].TimedOut).To(BeNil())

				By("letting the remediation stop progressing")
				conditions := []interface{}{
					map[string]interface{}{
						"type":               "Succeeded",
						"status":             "False",
						"lastTransitionTime": time.Now().Format(time.RFC3339),
					},
				}
				unstructured.SetNestedSlice(cr.Object, conditions, "status", "conditions")
				Expect(k8sClient.Status().Update(context.Background(), cr))

				// Wait for hardcoded timeout to expire
				time.Sleep(5 * time.Second)

				// get updated CR
				Expect(k8sClient.Get(context.Background(), client.ObjectKeyFromObject(cr), cr)).To(Succeed())
				Expect(cr.GetAnnotations()).To(HaveKeyWithValue(Equal("remediation.medik8s.io/nhc-timed-out"), Not(BeNil())))

				// get updated NHC
				Expect(k8sClient.Get(context.Background(), client.ObjectKeyFromObject(underTest), underTest)).To(Succeed())
				Expect(underTest.Status.UnhealthyNodes[0].Remediations[0].TimedOut).ToNot(BeNil())
				Expect(underTest.Status.Phase).To(Equal(v1alpha1.PhaseRemediating))
			})
		})

		Context("with expected permanent node deletion", func() {

			BeforeEach(func() {
				// TODO will work with classic remediation as well when https://github.com/medik8s/node-healthcheck-operator/pull/230 is merged
				templateRef1 := underTest.Spec.RemediationTemplate
				underTest.Spec.RemediationTemplate = nil
				underTest.Spec.EscalatingRemediations = []v1alpha1.EscalatingRemediation{
					{
						RemediationTemplate: *templateRef1,
						Order:               0,
						Timeout:             metav1.Duration{Duration: 5 * time.Minute},
					},
				}
				setupObjects(1, 2, true)
			})

			deleteNode := func() {
				By("deleting the node")
				node := &v1.Node{}
				node.Name = unhealthyNodeName
				Expect(k8sClient.Get(context.Background(), client.ObjectKeyFromObject(node), node)).To(Succeed())
				Expect(k8sClient.Delete(context.Background(), node))
			}

			markCR := func() *unstructured.Unstructured {
				By("marking CR as succeeded and permanent node deletion expected")
				cr := newRemediationCRForNHC("unhealthy-worker-node-1", underTest)
				Expect(k8sClient.Get(context.Background(), client.ObjectKeyFromObject(cr), cr)).To(Succeed())
				conditions := []interface{}{
					map[string]interface{}{
						"type":               commonconditions.SucceededType,
						"status":             "True",
						"lastTransitionTime": time.Now().Format(time.RFC3339),
					},
					map[string]interface{}{
						"type":               commonconditions.PermanentNodeDeletionExpectedType,
						"status":             "True",
						"lastTransitionTime": time.Now().Format(time.RFC3339),
					},
				}
				unstructured.SetNestedSlice(cr.Object, conditions, "status", "conditions")
				Expect(k8sClient.Status().Update(context.Background(), cr))
				return cr
			}

			expectCRDeletion := func(cr *unstructured.Unstructured) {
				By("waiting for CR to be deleted")
				Eventually(func() bool {
					err := k8sClient.Get(context.Background(), client.ObjectKeyFromObject(cr), cr)
					return errors.IsNotFound(err)
				}, "2s", "200ms").Should(BeTrue())

				// get updated NHC
				Expect(k8sClient.Get(context.Background(), client.ObjectKeyFromObject(underTest), underTest)).To(Succeed())
				Expect(underTest.Status.UnhealthyNodes).To(BeEmpty())
			}

			It("it should delete orphaned CR when CR was updated", func() {
				Expect(underTest.Status.UnhealthyNodes).To(HaveLen(1))
				deleteNode()
				time.Sleep(1 * time.Second)
				cr := markCR()
				expectCRDeletion(cr)
			})

			It("it should delete orphaned CR when node is deleted", func() {
				Expect(underTest.Status.UnhealthyNodes).To(HaveLen(1))
				cr := markCR()
				time.Sleep(1 * time.Second)
				deleteNode()
				expectCRDeletion(cr)
			})
		})

		Context("control plane nodes", func() {

			var pdb *policyv1.PodDisruptionBudget
			pdbSelector := map[string]string{
				"app": "guard",
			}

			BeforeEach(func() {
				// create etcd namespace
				ns := &v1.Namespace{
					ObjectMeta: metav1.ObjectMeta{
						Name: "openshift-etcd",
					},
				}
				// namespaces can't be deleted!
				err := k8sClient.Create(context.Background(), ns)
				if err != nil {
					Expect(errors.IsAlreadyExists(err)).To(BeTrue())
				}

				// create PDB
				pdb = &policyv1.PodDisruptionBudget{
					ObjectMeta: metav1.ObjectMeta{
						Name:      "some-name",
						Namespace: "openshift-etcd",
					},
					Spec: policyv1.PodDisruptionBudgetSpec{
						Selector: &metav1.LabelSelector{MatchLabels: pdbSelector},
					},
				}
				Expect(k8sClient.Create(context.Background(), pdb)).To(Succeed())
				DeferCleanup(func() {
					Expect(k8sClient.Delete(context.Background(), pdb)).To(Succeed())
				})

				// update pdb status
				Expect(k8sClient.Get(context.Background(), client.ObjectKeyFromObject(pdb), pdb)).To(Succeed())
				pdb.Status.DisruptionsAllowed = 1
				Expect(k8sClient.Status().Update(context.Background(), pdb)).To(Succeed())

			})

			When("two control plane nodes are unhealthy, they should be remediated one after another", func() {
				BeforeEach(func() {
					objects = newNodes(2, 1, true, true)
					objects = append(objects, newNodes(1, 5, false, true)...)
					underTest = newNodeHealthCheck()
					objects = append(objects, underTest)
				})

				It("creates a one remediation CR for control plane node and updates status", func() {
					cr := newRemediationCRForNHC("", underTest)
					crList := &unstructured.UnstructuredList{Object: cr.Object}
					Expect(k8sClient.List(context.Background(), crList)).To(Succeed())

					Expect(len(crList.Items)).To(BeNumerically("==", 2), "expected 2 remediations, one for control plane, one for worker")
					Expect(crList.Items).To(ContainElements(
						// the unhealthy worker
						HaveField("Object", HaveKeyWithValue("metadata", HaveKeyWithValue("name", unhealthyNodeName))),
						// one of the unhealthy control plane nodes
						HaveField("Object", HaveKeyWithValue("metadata", HaveKeyWithValue("name", ContainSubstring("unhealthy-control-plane-node")))),
					))
					Expect(*underTest.Status.HealthyNodes).To(Equal(6))
					Expect(*underTest.Status.ObservedNodes).To(Equal(9))
					Expect(underTest.Status.UnhealthyNodes).To(HaveLen(3))
					Expect(underTest.Status.UnhealthyNodes).To(ContainElements(
						And(
							HaveField("Name", unhealthyNodeName),
							HaveField("Remediations", ContainElement(
								And(
									HaveField("Resource.Name", unhealthyNodeName),
									HaveField("Started", Not(BeNil())),
									HaveField("TimedOut", BeNil()),
								),
							)),
						),
						And(
							HaveField("Name", ContainSubstring("unhealthy-control-plane-node")),
							HaveField("Remediations", ContainElement(
								And(
									HaveField("Resource.Name", ContainSubstring("unhealthy-control-plane-node")),
									HaveField("Started", Not(BeNil())),
									HaveField("TimedOut", BeNil()),
								),
							)),
						),
					))

					var remediatedUnhealthyCPNodeName string
					for _, unhealthyNode := range underTest.Status.UnhealthyNodes {
						if strings.Contains(unhealthyNode.Name, "unhealthy-control-plane-node") {
							remediatedUnhealthyCPNodeName = unhealthyNode.Name
							break
						}
					}
					Expect(remediatedUnhealthyCPNodeName).ToNot(BeEmpty())

					By("simulating remediator by putting a finalizer on the cp remediation CR")
					unhealthyCPNodeCR := newRemediationCRForNHC(remediatedUnhealthyCPNodeName, underTest)
					Expect(k8sClient.Get(context.Background(), client.ObjectKeyFromObject(unhealthyCPNodeCR), unhealthyCPNodeCR)).To(Succeed())
					unhealthyCPNodeCR.SetFinalizers([]string{"dummy"})
					Expect(k8sClient.Update(context.Background(), unhealthyCPNodeCR)).To(Succeed())

					By("make cp node healthy")
					unhealthyCPNode := &v1.Node{}
					unhealthyCPNode.Name = remediatedUnhealthyCPNodeName
					Expect(k8sClient.Get(context.Background(), client.ObjectKeyFromObject(unhealthyCPNode), unhealthyCPNode)).To(Succeed())
					unhealthyCPNode.Status.Conditions = []v1.NodeCondition{
						{
							Type:   v1.NodeReady,
							Status: v1.ConditionTrue,
						},
					}
					Expect(k8sClient.Status().Update(context.Background(), unhealthyCPNode))

					By("waiting for remediation end of cp node")
					Eventually(func(g Gomega) *metav1.Time {
						g.Expect(k8sClient.Get(context.Background(), client.ObjectKeyFromObject(unhealthyCPNodeCR), unhealthyCPNodeCR)).To(Succeed())
						return unhealthyCPNodeCR.GetDeletionTimestamp()
					}, "2s", "100ms").ShouldNot(BeNil(), "expected CR to be deleted")

					By("ensuring other cp node isn't remediated yet")
					Consistently(func(g Gomega) []*v1alpha1.UnhealthyNode {
						g.Expect(k8sClient.Get(context.Background(), client.ObjectKeyFromObject(underTest), underTest)).To(Succeed())
						return underTest.Status.UnhealthyNodes

					}, "5s", "1s").Should(HaveLen(3))

					By("simulating remediator finished by removing finalizer on the cp remediation CR")
					Expect(k8sClient.Get(context.Background(), client.ObjectKeyFromObject(unhealthyCPNodeCR), unhealthyCPNodeCR)).To(Succeed())
					unhealthyCPNodeCR.SetFinalizers([]string{})
					Expect(k8sClient.Update(context.Background(), unhealthyCPNodeCR)).To(Succeed())

					By("ensuring other cp node is remediated now")
					Eventually(func(g Gomega) []*v1alpha1.UnhealthyNode {
						g.Expect(k8sClient.Get(context.Background(), client.ObjectKeyFromObject(underTest), underTest)).To(Succeed())
						return underTest.Status.UnhealthyNodes
					}, "2s", "100ms").Should(ContainElements(
						And(
							HaveField("Name", "unhealthy-worker-node-1"),
							HaveField("Remediations", ContainElement(
								And(
									HaveField("Resource.Name", "unhealthy-worker-node-1"),
									HaveField("Started", Not(BeNil())),
									HaveField("TimedOut", BeNil()),
								),
							)),
						),
						And(
							HaveField("Name", ContainSubstring("unhealthy-control-plane-node")),
							// ensure it's the other cp node now
							Not(HaveField("Name", remediatedUnhealthyCPNodeName)),
							HaveField("Remediations", ContainElement(
								And(
									HaveField("Resource.Name", ContainSubstring("unhealthy-control-plane-node")),
									HaveField("Started", Not(BeNil())),
									HaveField("TimedOut", BeNil()),
								),
							)),
						),
					))
					crList = &unstructured.UnstructuredList{Object: cr.Object}
					Expect(k8sClient.List(context.Background(), crList)).To(Succeed())
					Expect(len(crList.Items)).To(BeNumerically("==", 2), "expected 2 remediations, one for control plane, one for worker")
					Expect(crList.Items).To(ContainElements(
						// the unhealthy worker
						HaveField("Object", HaveKeyWithValue("metadata", HaveKeyWithValue("name", "unhealthy-worker-node-1"))),
						// the other unhealthy control plane nodes
						HaveField("Object", HaveKeyWithValue("metadata", HaveKeyWithValue("name", ContainSubstring("unhealthy-control-plane-node")))),
					))
					Expect(crList.Items).ToNot(ContainElements(
						// the old unhealthy control plane node
						HaveField("Object", HaveKeyWithValue("metadata", HaveKeyWithValue("name", remediatedUnhealthyCPNodeName))),
					))

				})
			})

			Context("one control plane node is unhealthy, and DisruptionsAllowed = 0", func() {
				BeforeEach(func() {
					objects = newNodes(1, 2, true, true)
					underTest = newNodeHealthCheck()
					objects = append(objects, underTest)

					// update pdb status
					Expect(k8sClient.Get(context.Background(), client.ObjectKeyFromObject(pdb), pdb)).To(Succeed())
					pdb.Status.DisruptionsAllowed = 0
					Expect(k8sClient.Status().Update(context.Background(), pdb)).To(Succeed())
				})

				createGuardPod := func(isReady bool) {
					pod := &v1.Pod{
						ObjectMeta: metav1.ObjectMeta{
							Name:      "some-name",
							Namespace: pdb.Namespace,
							Labels:    pdbSelector,
						},
						Spec: v1.PodSpec{
							Containers: []v1.Container{
								{
									Name:  "test",
									Image: "test",
								},
							},
							NodeName: "unhealthy-control-plane-node-1",
						},
					}
					Expect(k8sClient.Create(context.Background(), pod)).To(Succeed())
					DeferCleanup(func() {
						Expect(k8sClient.Delete(context.Background(), pod, &client.DeleteOptions{GracePeriodSeconds: pointer.Int64(0)})).To(Succeed())
					})

					// update pod status
					Expect(k8sClient.Get(context.Background(), client.ObjectKeyFromObject(pod), pod)).To(Succeed())
					status := v1.ConditionTrue
					if !isReady {
						status = v1.ConditionFalse
					}
					pod.Status.Conditions = []v1.PodCondition{
						{
							Type:   v1.PodReady,
							Status: status,
						},
					}
					Expect(k8sClient.Status().Update(context.Background(), pod)).To(Succeed())
				}

				When("unhealthy node is not disrupted already (guard pod is ready)", func() {

					BeforeEach(func() {
						// create ready guard pod
						createGuardPod(true)
					})

					It("doesn't create a remediation CR for control plane node", func() {
						cr := newRemediationCRForNHC("unhealthy-control-plane-node-1", underTest)
						crList := &unstructured.UnstructuredList{Object: cr.Object}
						Consistently(func(g Gomega) {
							g.Expect(k8sClient.List(context.Background(), crList)).To(Succeed())
							g.Expect(len(crList.Items)).To(BeNumerically("==", 0), "expected no remediation for cp node")
						}, "10s", "1s").Should(Succeed())
						Expect(*underTest.Status.HealthyNodes).To(Equal(2))
						Expect(*underTest.Status.ObservedNodes).To(Equal(3))
						Expect(underTest.Status.UnhealthyNodes).To(HaveLen(1))
						Expect(underTest.Status.UnhealthyNodes).To(ContainElements(
							And(
								HaveField("Name", ContainSubstring("unhealthy-control-plane-node")),
								HaveField("Remediations", BeNil()),
							),
						))
					})
				})

				When("unhealthy node is disrupted already (guard pod is not ready)", func() {

					BeforeEach(func() {
						// create unready pod
						createGuardPod(false)
					})

					It("does create a remediation CR for control plane node", func() {
						cr := newRemediationCRForNHC("unhealthy-control-plane-node-1", underTest)
						Expect(k8sClient.Get(context.Background(), client.ObjectKeyFromObject(cr), cr)).To(Succeed())

						Expect(*underTest.Status.HealthyNodes).To(Equal(2))
						Expect(*underTest.Status.ObservedNodes).To(Equal(3))
						Expect(underTest.Status.UnhealthyNodes).To(HaveLen(1))
						Expect(underTest.Status.UnhealthyNodes).To(ContainElements(
							And(
								HaveField("Name", ContainSubstring("unhealthy-control-plane-node")),
								HaveField("Remediations", Not(BeNil())),
							),
						))
					})
				})

				When("unhealthy node has no guard pod (node doesn't run etcd or guard pod was deleted)", func() {

					It("does create a remediation CR for control plane node", func() {
						cr := newRemediationCRForNHC("unhealthy-control-plane-node-1", underTest)
						Expect(k8sClient.Get(context.Background(), client.ObjectKeyFromObject(cr), cr)).To(Succeed())

						Expect(*underTest.Status.HealthyNodes).To(Equal(2))
						Expect(*underTest.Status.ObservedNodes).To(Equal(3))
						Expect(underTest.Status.UnhealthyNodes).To(HaveLen(1))
						Expect(underTest.Status.UnhealthyNodes).To(ContainElements(
							And(
								HaveField("Name", ContainSubstring("unhealthy-control-plane-node")),
								HaveField("Remediations", Not(BeNil())),
							),
						))
					})
				})
			})

		})

		When("remediation is needed but pauseRequests exists", func() {
			BeforeEach(func() {
				setupObjects(1, 2, true)
				underTest.Spec.PauseRequests = []string{"I'm an admin, asking you to stop remediating this group of nodes"}
			})

			It("skips remediation and updates status", func() {
				cr := newRemediationCRForNHC(unhealthyNodeName, underTest)
				err := k8sClient.Get(context.Background(), client.ObjectKeyFromObject(cr), cr)
				Expect(errors.IsNotFound(err)).To(BeTrue())

				Expect(*underTest.Status.HealthyNodes).To(Equal(0))
				Expect(*underTest.Status.ObservedNodes).To(Equal(0))
				Expect(underTest.Status.UnhealthyNodes).To(BeEmpty())
				Expect(underTest.Status.Phase).To(Equal(v1alpha1.PhasePaused))
				Expect(underTest.Status.Reason).ToNot(BeEmpty())
			})
		})

		When("Nodes are candidates for remediation and cluster is upgrading", func() {
			BeforeEach(func() {
				clusterUpgradeRequeueAfter = 5 * time.Second
				upgradeChecker.Upgrading = true
				setupObjects(1, 2, true)
			})

			AfterEach(func() {
				upgradeChecker.Upgrading = false
			})

			It("doesn't not remediate but requeues reconciliation and updates status", func() {
				cr := newRemediationCRForNHC(unhealthyNodeName, underTest)
				err := k8sClient.Get(context.Background(), client.ObjectKeyFromObject(cr), cr)
				Expect(errors.IsNotFound(err)).To(BeTrue())

				Expect(*underTest.Status.HealthyNodes).To(Equal(0))
				Expect(*underTest.Status.ObservedNodes).To(Equal(0))
				Expect(underTest.Status.UnhealthyNodes).To(BeEmpty())
				Expect(underTest.Status.Phase).To(Equal(v1alpha1.PhaseEnabled))
				Expect(underTest.Status.Reason).ToNot(BeEmpty())

				By("stopping upgrade and waiting for requeue")
				upgradeChecker.Upgrading = false
				time.Sleep(10 * time.Second)
				err = k8sClient.Get(context.Background(), client.ObjectKeyFromObject(cr), cr)
				Expect(err).ToNot(HaveOccurred())

				Expect(k8sClient.Get(context.Background(), client.ObjectKeyFromObject(underTest), underTest)).To(Succeed())
				Expect(*underTest.Status.HealthyNodes).To(Equal(2))
				Expect(*underTest.Status.ObservedNodes).To(Equal(3))
				Expect(underTest.Status.UnhealthyNodes).To(HaveLen(1))
			})

		})

		Context("Machine owners", func() {
			When("Metal3RemediationTemplate is in correct namespace", func() {

				var machine *machinev1beta1.Machine

				BeforeEach(func() {
					setupObjects(1, 2, true)

					// create machine
					machine = &machinev1beta1.Machine{
						ObjectMeta: metav1.ObjectMeta{
							Name:      "test-machine",
							Namespace: MachineNamespace,
						},
					}
					objects = append(objects, machine)

					// set machine annotation to unhealthy node
					for _, o := range objects {
						o := o
						if o.GetName() == unhealthyNodeName {
							ann := make(map[string]string)
							ann["machine.openshift.io/machine"] = fmt.Sprintf("%s/%s", machine.Namespace, machine.Name)
							o.SetAnnotations(ann)
						}
					}

					// set metal3 template
					underTest.Spec.RemediationTemplate.Kind = "Metal3RemediationTemplate"
					underTest.Spec.RemediationTemplate.Name = "ok"
					underTest.Spec.RemediationTemplate.Namespace = MachineNamespace

				})

				It("should set owner ref to the machine", func() {
					cr := newRemediationCRForNHC(unhealthyNodeName, underTest)
					Expect(k8sClient.Get(context.Background(), client.ObjectKeyFromObject(cr), cr)).To(Succeed())
					Expect(cr.GetOwnerReferences()).To(
						ContainElement(
							And(
								// Kind and API version aren't set on underTest, envtest issue...
								// Controller is empty for HaveField because false is the zero value?
								HaveField("Name", machine.Name),
								HaveField("UID", machine.UID),
							),
						),
					)
				})
			})

		})

	})

	// TODO move to new suite in utils package
	Context("Controller Watches", func() {
		var (
			underTest1 *v1alpha1.NodeHealthCheck
			underTest2 *v1alpha1.NodeHealthCheck
			objects    []client.Object
		)

		JustBeforeEach(func() {
			createObjects(objects...)
			time.Sleep(2 * time.Second)
		})

		AfterEach(func() {
			deleteObjects(objects...)
			time.Sleep(1 * time.Second)
		})

		When("a node changes status and is selectable by one NHC selector", func() {
			BeforeEach(func() {
				objects = newNodes(3, 10, false, true)
				underTest1 = newNodeHealthCheck()
				underTest2 = newNodeHealthCheck()
				underTest2.Name = "test-2"
				emptySelector, _ := metav1.ParseToLabelSelector("fooLabel=bar")
				underTest2.Spec.Selector = *emptySelector
				objects = append(objects, underTest1, underTest2)
			})

			It("creates a reconcile request", func() {
				handler := utils.NHCByNodeMapperFunc(k8sClient, controllerruntime.Log)
				updatedNode := v1.Node{
					ObjectMeta: controllerruntime.ObjectMeta{Name: "healthy-worker-node-1"},
				}
				requests := handler(context.TODO(), &updatedNode)
				Expect(len(requests)).To(Equal(1))
				Expect(requests).To(ContainElement(reconcile.Request{NamespacedName: types.NamespacedName{Name: underTest1.GetName()}}))
			})
		})

		When("a node changes status and is selectable by the more 2 NHC selector", func() {
			BeforeEach(func() {
				objects = newNodes(3, 10, false, true)
				underTest1 = newNodeHealthCheck()
				underTest2 = newNodeHealthCheck()
				underTest2.Name = "test-2"
				objects = append(objects, underTest1, underTest2)
			})

			It("creates 2 reconcile requests", func() {
				handler := utils.NHCByNodeMapperFunc(k8sClient, controllerruntime.Log)
				updatedNode := v1.Node{
					ObjectMeta: controllerruntime.ObjectMeta{Name: "healthy-worker-node-1"},
				}
				requests := handler(context.TODO(), &updatedNode)
				Expect(len(requests)).To(Equal(2))
				Expect(requests).To(ContainElement(reconcile.Request{NamespacedName: types.NamespacedName{Name: underTest1.GetName()}}))
				Expect(requests).To(ContainElement(reconcile.Request{NamespacedName: types.NamespacedName{Name: underTest2.GetName()}}))
			})
		})
		When("a node changes status and there are no NHC objects", func() {
			BeforeEach(func() {
				objects = newNodes(3, 10, false, true)
			})

			It("doesn't create reconcile requests", func() {
				handler := utils.NHCByNodeMapperFunc(k8sClient, controllerruntime.Log)
				updatedNode := v1.Node{
					ObjectMeta: controllerruntime.ObjectMeta{Name: "healthy-worker-node-1"},
				}
				requests := handler(context.TODO(), &updatedNode)
				Expect(requests).To(BeEmpty())
			})
		})
	})

	Context("Node updates", func() {
		var oldConditions []v1.NodeCondition
		var newConditions []v1.NodeCondition

		When("no Ready condition exists on new node", func() {
			BeforeEach(func() {
				newConditions = []v1.NodeCondition{
					{
						Type:   v1.NodeDiskPressure,
						Status: v1.ConditionTrue,
					},
				}
			})
			It("should not request reconcile", func() {
				Expect(conditionsNeedReconcile(oldConditions, newConditions)).To(BeFalse())
			})
		})

		When("condition types and statuses equal", func() {
			BeforeEach(func() {
				oldConditions = []v1.NodeCondition{
					{
						Type:   v1.NodeDiskPressure,
						Status: v1.ConditionTrue,
					},
					{
						Type:   v1.NodeReady,
						Status: v1.ConditionTrue,
					},
				}
				newConditions = []v1.NodeCondition{
					{
						Type:   v1.NodeReady,
						Status: v1.ConditionTrue,
					},
					{
						Type:   v1.NodeDiskPressure,
						Status: v1.ConditionTrue,
					},
				}
			})
			It("should not request reconcile", func() {
				Expect(conditionsNeedReconcile(oldConditions, newConditions)).To(BeFalse())
			})
		})

		When("condition type changed", func() {
			BeforeEach(func() {
				oldConditions = []v1.NodeCondition{
					{
						Type:   v1.NodeDiskPressure,
						Status: v1.ConditionTrue,
					},
				}
				newConditions = []v1.NodeCondition{
					{
						Type:   v1.NodeReady,
						Status: v1.ConditionTrue,
					},
				}
			})
			It("should request reconcile", func() {
				Expect(conditionsNeedReconcile(oldConditions, newConditions)).To(BeTrue())
			})
		})

		When("condition status changed", func() {
			BeforeEach(func() {
				oldConditions = []v1.NodeCondition{
					{
						Type:   v1.NodeReady,
						Status: v1.ConditionTrue,
					},
				}
				newConditions = []v1.NodeCondition{
					{
						Type:   v1.NodeReady,
						Status: v1.ConditionFalse,
					},
				}
			})
			It("should request reconcile", func() {
				Expect(conditionsNeedReconcile(oldConditions, newConditions)).To(BeTrue())
			})
		})

		When("condition was added", func() {
			BeforeEach(func() {
				oldConditions = append(newConditions,
					v1.NodeCondition{
						Type:   v1.NodeReady,
						Status: v1.ConditionTrue,
					},
				)
				newConditions = []v1.NodeCondition{
					{
						Type:   v1.NodeReady,
						Status: v1.ConditionTrue,
					},
					{
						Type:   v1.NodeDiskPressure,
						Status: v1.ConditionFalse,
					},
				}
			})
			It("should request reconcile", func() {
				Expect(conditionsNeedReconcile(oldConditions, newConditions)).To(BeTrue())
			})
		})

		When("condition was removed", func() {
			BeforeEach(func() {
				oldConditions = append(newConditions,
					v1.NodeCondition{
						Type:   v1.NodeReady,
						Status: v1.ConditionTrue,
					},
					v1.NodeCondition{
						Type:   v1.NodeDiskPressure,
						Status: v1.ConditionTrue,
					},
				)

				newConditions = append(newConditions, v1.NodeCondition{
					Type:   v1.NodeReady,
					Status: v1.ConditionTrue,
				})
			})
			It("should request reconcile", func() {
				Expect(conditionsNeedReconcile(oldConditions, newConditions)).To(BeTrue())
			})
		})
	})

	Context("Unhealthy condition checks", func() {

		var (
			r = &NodeHealthCheckReconciler{
				Recorder: record.NewFakeRecorder(1),
			}
			nhc            = newNodeHealthCheck()
			nodeConditions []v1.NodeCondition
			node           *v1.Node

			condType1         = v1.NodeConditionType("type1")
			condType2         = v1.NodeConditionType("type2")
			condStatusMatch   = v1.ConditionTrue
			condStatusNoMatch = v1.ConditionUnknown

			now                      = time.Now()
			unhealthyDuration        = metav1.Duration{Duration: 10 * time.Second}
			expireIn                 = 2 * time.Second
			expiredTransitionTime    = metav1.Time{Time: now.Add(-unhealthyDuration.Duration).Add(-time.Second)}
			notExpiredTransitionTime = metav1.Time{Time: now.Add(-unhealthyDuration.Duration).Add(expireIn)}

			// this is always added in tested code
			expireBuffer = time.Second
		)

		BeforeEach(func() {
			fakeTime = &now
			DeferCleanup(func() {
				fakeTime = nil
			})

			nhc.Spec.UnhealthyConditions = []v1alpha1.UnhealthyCondition{
				{
					Type:     condType1,
					Status:   condStatusMatch,
					Duration: unhealthyDuration,
				},
				{
					Type:     condType2,
					Status:   condStatusMatch,
					Duration: unhealthyDuration,
				},
			}
		})

		JustBeforeEach(func() {
			node = &v1.Node{}
			node.Name = "test-node"
			node.Status.Conditions = nodeConditions
		})

		When("no condition matches", func() {
			BeforeEach(func() {
				nodeConditions = []v1.NodeCondition{
					{
						Type:               condType1,
						Status:             condStatusNoMatch,
						LastTransitionTime: notExpiredTransitionTime,
					},
					{
						Type:               condType2,
						Status:             condStatusNoMatch,
						LastTransitionTime: expiredTransitionTime,
					},
				}
			})
			It("should not report match, should not report expiry", func() {
				match, expire := r.matchesUnhealthyConditions(nhc, node)
				Expect(match).To(BeFalse(), "expected healthy")
				Expect(expire).To(BeNil(), "expected expire to not be set")
			})
		})

		When("a single condition matches but didn't expire", func() {
			BeforeEach(func() {
				nodeConditions = []v1.NodeCondition{
					{
						Type:               condType1,
						Status:             condStatusMatch,
						LastTransitionTime: notExpiredTransitionTime,
					},
				}
			})
			It("should not report match, should report expiry", func() {
				match, expire := r.matchesUnhealthyConditions(nhc, node)
				Expect(match).To(BeFalse(), "expected healthy")
				Expect(expire).ToNot(BeNil(), "expected expire to be set")
				Expect(*expire).To(Equal(expireIn+expireBuffer), "expected expire in 1 second")
			})
		})

		When("first condition matches but didn't expire, second condition matches and expired", func() {
			BeforeEach(func() {
				nodeConditions = []v1.NodeCondition{
					{
						Type:               condType1,
						Status:             condStatusMatch,
						LastTransitionTime: notExpiredTransitionTime,
					},
					{
						Type:               condType2,
						Status:             condStatusMatch,
						LastTransitionTime: expiredTransitionTime,
					},
				}
			})
			It("should report match, should not report expiry", func() {
				match, expire := r.matchesUnhealthyConditions(nhc, node)
				Expect(match).To(BeTrue(), "expected not healthy")
				Expect(expire).To(BeNil(), "expected expire to not be set")
			})
		})

		When("first condition doesn't match, second condition matches and didn't expire", func() {
			BeforeEach(func() {
				nodeConditions = []v1.NodeCondition{
					{
						Type:               condType1,
						Status:             condStatusNoMatch,
						LastTransitionTime: notExpiredTransitionTime,
					},
					{
						Type:               condType2,
						Status:             condStatusMatch,
						LastTransitionTime: notExpiredTransitionTime,
					},
				}
			})
			It("should not report match, should not report expiry", func() {
				match, expire := r.matchesUnhealthyConditions(nhc, node)
				Expect(match).To(BeFalse(), "expected healthy")
				Expect(expire).ToNot(BeNil(), "expected expire to be set")
				Expect(*expire).To(Equal(expireIn+expireBuffer), "expected expire in 1 second")
			})
		})

	})
})

func mockLeaseParams(mockRequeueDurationIfLeaseTaken, mockDefaultLeaseDuration, mockLeaseBuffer time.Duration) {
	orgRequeueIfLeaseTaken := resources.RequeueIfLeaseTaken
	orgDefaultLeaseDuration := utils.DefaultRemediationDuration
	orgLeaseBuffer := resources.LeaseBuffer
	//set up mock values so tests can run in a reasonable time
	resources.RequeueIfLeaseTaken = mockRequeueDurationIfLeaseTaken
	utils.DefaultRemediationDuration = mockDefaultLeaseDuration
	resources.LeaseBuffer = mockLeaseBuffer

	ns := &v1.Namespace{}
	if err := k8sClient.Get(context.Background(), client.ObjectKey{Name: leaseNs}, ns); err != nil {
		if errors.IsNotFound(err) {
			ns.Name = leaseNs
			err := k8sClient.Create(context.Background(), ns)
			Expect(err).ToNot(HaveOccurred())
		}

	}

	DeferCleanup(func() {
		resources.RequeueIfLeaseTaken = orgRequeueIfLeaseTaken
		utils.DefaultRemediationDuration = orgDefaultLeaseDuration
		resources.LeaseBuffer = orgLeaseBuffer
	})
}

func newRemediationCRForNHC(nodeName string, nhc *v1alpha1.NodeHealthCheck) *unstructured.Unstructured {
	var templateRef v1.ObjectReference
	if nhc.Spec.RemediationTemplate != nil {
		templateRef = *nhc.Spec.RemediationTemplate
	} else {
		templateRef = nhc.Spec.EscalatingRemediations[0].RemediationTemplate
	}
	owner := metav1.OwnerReference{
		APIVersion: nhc.APIVersion,
		Kind:       nhc.Kind,
		Name:       nhc.Name,
		UID:        nhc.UID,
	}
	return newRemediationCR(nodeName, templateRef, owner)
}

func newRemediationCRForNHCSecondRemediation(nodeName string, nhc *v1alpha1.NodeHealthCheck) *unstructured.Unstructured {
	templateRef := nhc.Spec.EscalatingRemediations[1].RemediationTemplate
	owner := metav1.OwnerReference{
		APIVersion: nhc.APIVersion,
		Kind:       nhc.Kind,
		Name:       nhc.Name,
		UID:        nhc.UID,
	}
	return newRemediationCR(nodeName, templateRef, owner)
}

func getRemediationCRForMultiKindSupportTemplate(templateName string) *unstructured.Unstructured {
	gvk := schema.GroupVersionKind{
		Group:   multiSupportTemplateRef.GroupVersionKind().Group,
		Version: multiSupportTemplateRef.GroupVersionKind().Version,
		Kind:    strings.TrimSuffix(multiSupportTemplateRef.GroupVersionKind().Kind, "Template"),
	}
	remediationCRBase := &unstructured.Unstructured{}
	remediationCRBase.SetGroupVersionKind(gvk)
	resourceList := &unstructured.UnstructuredList{Object: remediationCRBase.Object}
	if err := k8sClient.List(ctx, resourceList); err == nil {
		for _, cr := range resourceList.Items {
			ann := cr.GetAnnotations()
			if ann != nil {
				if ann[annotations.TemplateNameAnnotation] == templateName {
					return &cr
				}
			}
		}
	}
	return nil
}

func newNodeHealthCheck() *v1alpha1.NodeHealthCheck {
	unhealthy := intstr.FromString("51%")
	return &v1alpha1.NodeHealthCheck{
		TypeMeta: metav1.TypeMeta{
			Kind:       "NodeHealthCheck",
			APIVersion: "remediation.medik8s.io/v1alpha1",
		},
		ObjectMeta: metav1.ObjectMeta{
			Name: "test",
			UID:  "1234",
		},
		Spec: v1alpha1.NodeHealthCheckSpec{
			Selector:   metav1.LabelSelector{},
			MinHealthy: &unhealthy,
			UnhealthyConditions: []v1alpha1.UnhealthyCondition{
				{
					Type:     v1.NodeReady,
					Status:   v1.ConditionFalse,
					Duration: metav1.Duration{Duration: unhealthyConditionDuration},
				},
				{
					Type:     v1.NodeReady,
					Status:   v1.ConditionUnknown,
					Duration: metav1.Duration{Duration: unhealthyConditionDuration},
				},
			},
			RemediationTemplate: infraRemediationTemplateRef.DeepCopy(),
		},
	}
}

func newNodes(unhealthy int, healthy int, isControlPlane bool, unhealthyNow bool) []client.Object {
	o := make([]client.Object, 0, healthy+unhealthy)
	roleName := "-worker"
	if isControlPlane {
		roleName = "-control-plane"
	}
	for i := unhealthy; i > 0; i-- {
		node := newNode(fmt.Sprintf("unhealthy%s-node-%d", roleName, i), v1.NodeReady, v1.ConditionUnknown, isControlPlane, unhealthyNow)
		o = append(o, node)
	}
	for i := healthy; i > 0; i-- {
		o = append(o, newNode(fmt.Sprintf("healthy%s-node-%d", roleName, i), v1.NodeReady, v1.ConditionTrue, isControlPlane, unhealthyNow))
	}
	return o
}

func newNode(name string, t v1.NodeConditionType, s v1.ConditionStatus, isControlPlane bool, unhealthyNow bool) client.Object {
	labels := make(map[string]string, 1)
	if isControlPlane {
		labels[commonLabels.ControlPlaneRole] = ""
	} else {
		labels[commonLabels.WorkerRole] = ""
	}
	// let the node get unhealthy in a few seconds
	transitionTime := time.Now().Add(-(unhealthyConditionDuration - nodeUnhealthyIn + 2*time.Second))
	// unless requested otherwise
	if unhealthyNow {
		transitionTime = time.Now().Add(-(unhealthyConditionDuration + 2*time.Second))
	}
	return &v1.Node{
		TypeMeta: metav1.TypeMeta{Kind: "Node"},
		ObjectMeta: metav1.ObjectMeta{
			Name:   name,
			Labels: labels,
		},
		Status: v1.NodeStatus{
			Conditions: []v1.NodeCondition{
				{
					Type:               t,
					Status:             s,
					LastTransitionTime: metav1.Time{Time: transitionTime},
				},
			},
		},
	}
}

<<<<<<< HEAD
// updateStatusCondition sets the Status.Condition Succeeded on an unstructured object
func updateStatusCondition(o *unstructured.Unstructured) *unstructured.Unstructured {
	// add .Status to the object if it doesn't exist
	if _, found, _ := unstructured.NestedFieldNoCopy(o.Object, "status"); !found {
		o.Object["status"] = make(map[string]interface{})
	}

	// add .Status.Conditions if it doesn't exist
	if _, found, _ := unstructured.NestedFieldNoCopy(o.Object, "status", "conditions"); !found {
		o.Object["status"].(map[string]interface{})["conditions"] = []interface{}{}
	}

	// add a condition to .Status.Conditions if it doesn't exist
	conditions := make([]interface{}, 0)
	conditions = append(conditions, map[string]interface{}{
		"type":               "Succeeded",
		"status":             "True",
		"lastTransitionTime": time.Now().Format(time.RFC3339),
	})

	o.Object["status"].(map[string]interface{})["conditions"] = conditions
	return o
=======
func clearEvents() {
	for {
		select {
		case _ = <-fakeRecorder.Events:

		default:
			return
		}
	}
}

func verifyEvent(eventType, reason, message string) {
	EventuallyWithOffset(1, func() bool {
		return isEventOccurred(eventType, reason, message)
	}, 5*time.Second, 250*time.Millisecond).Should(BeTrue())
}

func verifyNoEvent(eventType, reason, message string) {
	ConsistentlyWithOffset(1, func() bool {
		return isEventOccurred(eventType, reason, message)
	}, 5*time.Second, 250*time.Millisecond).Should(BeFalse())
}

func isEventOccurred(eventType string, reason string, message string) bool {
	expected := fmt.Sprintf("%s %s [remediation] %s", eventType, reason, message)
	isEventMatch := false

	unMatchedEvents := make(chan string, len(fakeRecorder.Events))
	By(fmt.Sprintf("verifying that the event was: %s", expected))
	isDone := false
	for {
		select {
		case event := <-fakeRecorder.Events:
			if isEventMatch = event == expected; isEventMatch {
				isDone = true
			} else {
				unMatchedEvents <- event
			}
		default:
			isDone = true
		}
		if isDone {
			break
		}
	}

	close(unMatchedEvents)
	for unMatchedEvent := range unMatchedEvents {
		fakeRecorder.Events <- unMatchedEvent
	}
	return isEventMatch
>>>>>>> 418d1e3d
}<|MERGE_RESOLUTION|>--- conflicted
+++ resolved
@@ -2207,7 +2207,6 @@
 	}
 }
 
-<<<<<<< HEAD
 // updateStatusCondition sets the Status.Condition Succeeded on an unstructured object
 func updateStatusCondition(o *unstructured.Unstructured) *unstructured.Unstructured {
 	// add .Status to the object if it doesn't exist
@@ -2230,7 +2229,8 @@
 
 	o.Object["status"].(map[string]interface{})["conditions"] = conditions
 	return o
-=======
+}
+
 func clearEvents() {
 	for {
 		select {
@@ -2282,5 +2282,4 @@
 		fakeRecorder.Events <- unMatchedEvent
 	}
 	return isEventMatch
->>>>>>> 418d1e3d
 }